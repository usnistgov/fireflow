--- conflicted
+++ resolved
@@ -823,26 +823,6 @@
     };
 
     let cyt = if version < Version::FCS3_2 {
-<<<<<<< HEAD
-        DocArg::new_kw_opt_ivar("Cyt", "cyt", |p| PyStr::new1(RsType::new(p)))
-    } else {
-        DocArg::new_kw_ivar("Cyt", "cyt", |p| PyStr::new1(RsType::new(p)), None, false)
-    };
-
-    let abrt = DocArg::new_kw_opt_ivar("Abrt", "abrt", PyType::new_u32);
-    let com = DocArg::new_kw_opt_ivar("Com", "com", |p| PyStr::new1(RsType::new(p)));
-    let cells = DocArg::new_kw_opt_ivar("Cells", "cells", |p| PyStr::new1(RsType::new(p)));
-    let exp = DocArg::new_kw_opt_ivar("Exp", "exp", |p| PyStr::new1(RsType::new(p)));
-    let fil = DocArg::new_kw_opt_ivar("Fil", "fil", |p| PyStr::new1(RsType::new(p)));
-    let inst = DocArg::new_kw_opt_ivar("Inst", "inst", |p| PyStr::new1(RsType::new(p)));
-    let lost = DocArg::new_kw_opt_ivar("Lost", "lost", PyType::new_u32);
-    let op = DocArg::new_kw_opt_ivar("Op", "op", |p| PyStr::new1(RsType::new(p)));
-    let proj = DocArg::new_kw_opt_ivar("Proj", "proj", |p| PyStr::new1(RsType::new(p)));
-    let smno = DocArg::new_kw_opt_ivar("Smno", "smno", |p| PyStr::new1(RsType::new(p)));
-    let src = DocArg::new_kw_opt_ivar("Src", "src", |p| PyStr::new1(RsType::new(p)));
-    let sys = DocArg::new_kw_opt_ivar("Sys", "sys", |p| PyStr::new1(RsType::new(p)));
-    let cytsn = DocArg::new_kw_opt_ivar("Cytsn", "cytsn", |p| PyStr::new1(RsType::new(p)));
-=======
         DocArg::new_kw_ivar("Cyt", "cyt", PyStr::new1, None, true)
     } else {
         DocArg::new_kw_ivar("Cyt3_2", "cyt", PyStr::new1, None, false)
@@ -863,7 +843,6 @@
     let src = DocArg::new_kw_ivar("Src", "src", PyStr::new1, None, true);
     let sys = DocArg::new_kw_ivar("Sys", "sys", PyStr::new1, None, true);
     let cytsn = DocArg::new_kw_ivar("Cytsn", "cytsn", PyStr::new1, None, true);
->>>>>>> 9f5e7ecf
 
     let unicode_pytype = |p| {
         PyTuple::new1(
@@ -873,30 +852,16 @@
     };
     let unicode = DocArg::new_kw_opt_ivar("Unicode", "unicode", unicode_pytype);
 
-<<<<<<< HEAD
-    let csvbits = DocArg::new_kw_opt_ivar("CSVBits", "csvbits", |p| PyStr::new1(RsType::new(p)));
-    let cstot = DocArg::new_kw_opt_ivar("CSTot", "cstot", |p| PyStr::new1(RsType::new(p)));
-=======
     let csvbits = DocArg::new_kw_ivar("CSVBits", "csvbits", to_pyint, None, true);
     let cstot = DocArg::new_kw_ivar("CSTot", "cstot", to_pyint, None, true);
->>>>>>> 9f5e7ecf
 
     let csvflags = DocArg::new_csvflags_ivar();
 
     let all_subset = [csvbits, cstot, csvflags];
 
-<<<<<<< HEAD
-    let last_modifier = DocArg::new_kw_opt_ivar("LastModifier", "last_modifier", |p| {
-        PyStr::new1(RsType::new(p))
-    });
-    let last_mod_date = DocArg::new_kw_opt_ivar("LastModified", "last_modified", |p| {
-        PyDatetime::new1(RsType::new(p))
-    });
-=======
     let last_modifier =
         DocArg::new_kw_ivar("LastModifier", "last_modifier", PyStr::new1, None, true);
     let last_mod_date = DocArg::new_kw_opt_ivar("LastModified", "last_modified", PyDatetime::new1);
->>>>>>> 9f5e7ecf
     let originality = DocArg::new_kw_opt_ivar("Originality", "originality", |p| {
         PyLiteral::new1(
             ["Original", "NonDataModified", "Appended", "DataModified"],
@@ -906,16 +871,9 @@
 
     let all_modified = [last_modifier, last_mod_date, originality];
 
-<<<<<<< HEAD
-    let plateid = DocArg::new_kw_opt_ivar("Plateid", "plateid", |p| PyStr::new1(RsType::new(p)));
-    let platename =
-        DocArg::new_kw_opt_ivar("Platename", "platename", |p| PyStr::new1(RsType::new(p)));
-    let wellid = DocArg::new_kw_opt_ivar("Wellid", "wellid", |p| PyStr::new1(RsType::new(p)));
-=======
     let plateid = DocArg::new_kw_ivar("Plateid", "plateid", PyStr::new1, None, true);
     let platename = DocArg::new_kw_ivar("Platename", "platename", PyStr::new1, None, true);
     let wellid = DocArg::new_kw_ivar("Wellid", "wellid", PyStr::new1, None, true);
->>>>>>> 9f5e7ecf
 
     let all_plate = [plateid, platename, wellid];
 
@@ -927,35 +885,17 @@
         _ => DocArg::new_spillover_ivar(),
     };
 
-<<<<<<< HEAD
-    let flowrate = DocArg::new_kw_opt_ivar("Flowrate", "flowrate", |p| PyStr::new1(RsType::new(p)));
-
-    let carrierid =
-        DocArg::new_kw_opt_ivar("Carrierid", "carrierid", |p| PyStr::new1(RsType::new(p)));
-    let carriertype = DocArg::new_kw_opt_ivar("Carriertype", "carriertype", |p| {
-        PyStr::new1(RsType::new(p))
-    });
-    let locationid =
-        DocArg::new_kw_opt_ivar("Locationid", "locationid", |p| PyStr::new1(RsType::new(p)));
-=======
     let flowrate = DocArg::new_kw_ivar("Flowrate", "flowrate", PyStr::new1, None, true);
 
     let carrierid = DocArg::new_kw_ivar("Carrierid", "carrierid", PyStr::new1, None, true);
     let carriertype = DocArg::new_kw_ivar("Carriertype", "carriertype", PyStr::new1, None, true);
     let locationid = DocArg::new_kw_ivar("Locationid", "locationid", PyStr::new1, None, true);
->>>>>>> 9f5e7ecf
 
     let all_carrier = [carrierid, carriertype, locationid];
 
     let unstainedcenters = DocArg::new_unstainedcenters_ivar();
-<<<<<<< HEAD
-    let unstainedinfo = DocArg::new_kw_opt_ivar("UnstainedInfo", "unstainedinfo", |p| {
-        PyStr::new1(RsType::new(p))
-    });
-=======
     let unstainedinfo =
         DocArg::new_kw_ivar("UnstainedInfo", "unstainedinfo", PyStr::new1, None, true);
->>>>>>> 9f5e7ecf
 
     let tr = DocArg::new_trigger_ivar();
 
@@ -2589,19 +2529,9 @@
     let wavelength = if version < Version::FCS3_1 {
         DocArg::new_meas_kw_opt_ivar("Wavelength", "wavelength", "L", PyType::new_positive_float)
     } else {
-<<<<<<< HEAD
-        // TODO this is wrong, should be a list
-        DocArg::new_meas_kw_opt_ivar(
-            "Wavelengths",
-            "wavelengths",
-            "L",
-            PyType::new_positive_float,
-        )
-=======
         DocArg::new_meas_kw_ivar1("Wavelengths", "wavelengths", "L", |p| {
             PyList::new1(RsFloat::F32, p)
         })
->>>>>>> 9f5e7ecf
     };
 
     let bin = DocArg::new_meas_kw_ivar(
@@ -2621,23 +2551,12 @@
 
     let all_peak = [bin, size];
 
-<<<<<<< HEAD
-    let filter =
-        DocArg::new_meas_kw_opt_ivar("Filter", "filter", "F", |p| PyStr::new1(RsType::new(p)));
-=======
     let filter = DocArg::new_meas_kw_ivar1("Filter", "filter", "F", PyStr::new1);
->>>>>>> 9f5e7ecf
 
     let power = DocArg::new_meas_kw_opt_ivar("Power", "power", "O", PyType::new_non_negative_float);
 
-<<<<<<< HEAD
-    let detector_type = DocArg::new_meas_kw_opt_ivar("DetectorType", "detector_type", "T", |p| {
-        PyStr::new1(RsType::new(p))
-    });
-=======
     let detector_type =
         DocArg::new_meas_kw_ivar1("DetectorType", "detector_type", "T", PyStr::new1);
->>>>>>> 9f5e7ecf
 
     let percent_emitted = DocArg::new_meas_kw_opt_ivar(
         "PercentEmitted",
@@ -2692,42 +2611,11 @@
         true,
     );
 
-<<<<<<< HEAD
-    let analyte = DocArg::new_meas_kw_opt_ivar("Analyte", "analyte", "ANALYTE", |p| {
-        PyStr::new1(RsType::new(p))
-    });
-=======
     let analyte = DocArg::new_meas_kw_ivar1("Analyte", "analyte", "ANALYTE", PyStr::new1);
->>>>>>> 9f5e7ecf
 
     let feature =
         DocArg::new_meas_kw_opt_ivar("Feature", "feature", "FEATURE", |_| PyType::new_feature());
 
-<<<<<<< HEAD
-    let detector_name = DocArg::new_meas_kw_opt_ivar("DetectorName", "detector_name", "DET", |p| {
-        PyStr::new1(RsType::new(p))
-    });
-
-    let tag = DocArg::new_meas_kw_opt_ivar("Tag", "tag", "TAG", |p| PyStr::new1(RsType::new(p)));
-
-    let measurement_type =
-        DocArg::new_meas_kw_opt_ivar("OpticalType", "measurement_type", "TYPE", |p| {
-            PyStr::new1(RsType::new(p))
-        });
-
-    let make_quasi_bool = |what: &str, sym: &str, val: &str, rstype: &str, fieldname: &str| {
-        let r = format_ident!("{rstype}");
-        let f = format_ident!("{fieldname}");
-        let p: Path = parse_quote!(fireflow_core::text::keywords::#r);
-        let argname = format!("has_{what}");
-        let desc = format!("``True`` if *$Pn{sym}* is set to ``{val}``.");
-        DocArg::new_bool_param(argname, desc).into_rw(
-            false,
-            |_, _| quote!(self.0.specific.#f.0.is_some()),
-            |n, _| quote!(self.0.specific.#f = #n.then_some(#p).into();),
-        )
-    };
-=======
     let detector_name =
         DocArg::new_meas_kw_ivar1("DetectorName", "detector_name", "DET", PyStr::new1);
 
@@ -2735,7 +2623,6 @@
 
     let measurement_type =
         DocArg::new_meas_kw_ivar1("OpticalType", "measurement_type", "TYPE", PyStr::new1);
->>>>>>> 9f5e7ecf
 
     let has_type = DocArg::new_meas_kw_ivar1("TemporalType", "has_type", "TYPE", PyBool::new1);
 
@@ -2750,12 +2637,7 @@
         |_, _| quote!(self.0.specific.timestep = timestep),
     );
 
-<<<<<<< HEAD
-    let longname =
-        DocArg::new_meas_kw_opt_ivar("Longname", "longname", "S", |p| PyStr::new1(RsType::new(p)));
-=======
     let longname = DocArg::new_meas_kw_ivar1("Longname", "longname", "S", PyStr::new1);
->>>>>>> 9f5e7ecf
 
     let nonstd = DocArg::new_meas_nonstandard_keywords_ivar();
 
@@ -2862,25 +2744,13 @@
 #[proc_macro]
 pub fn impl_core_all_pns(input: TokenStream) -> TokenStream {
     let i: Ident = syn::parse(input).unwrap();
-<<<<<<< HEAD
-    core_all_meas_attr(&i, "Longname", "longnames", "S", |p| {
-        PyStr::new1(RsType::new(p))
-    })
-=======
     core_all_meas_attr1(&i, "Longname", "longnames", "S", PyStr::new1, false, false)
->>>>>>> 9f5e7ecf
 }
 
 #[proc_macro]
 pub fn impl_core_all_pnf(input: TokenStream) -> TokenStream {
     let i: Ident = syn::parse(input).unwrap();
-<<<<<<< HEAD
-    core_all_optical_attr(&i, "Filter", "filters", "F", |p| {
-        PyStr::new1(RsType::new(p))
-    })
-=======
     core_all_meas_attr1(&i, "Filter", "filters", "F", PyStr::new1, false, true)
->>>>>>> 9f5e7ecf
 }
 
 #[proc_macro]
@@ -2904,11 +2774,6 @@
 #[proc_macro]
 pub fn impl_core_all_pnt(input: TokenStream) -> TokenStream {
     let i: Ident = syn::parse(input).unwrap();
-<<<<<<< HEAD
-    core_all_optical_attr(&i, "DetectorType", "detector_types", "T", |p| {
-        PyStr::new1(RsType::new(p))
-    })
-=======
     core_all_meas_attr1(
         &i,
         "DetectorType",
@@ -2918,7 +2783,6 @@
         false,
         true,
     )
->>>>>>> 9f5e7ecf
 }
 
 #[proc_macro]
@@ -2968,11 +2832,6 @@
 #[proc_macro]
 pub fn impl_core_all_pndet(input: TokenStream) -> TokenStream {
     let i: Ident = syn::parse(input).unwrap();
-<<<<<<< HEAD
-    core_all_optical_attr(&i, "DetectorName", "detector_names", "DET", |p| {
-        PyStr::new1(RsType::new(p))
-    })
-=======
     core_all_meas_attr1(
         &i,
         "DetectorName",
@@ -2982,7 +2841,6 @@
         false,
         true,
     )
->>>>>>> 9f5e7ecf
 }
 
 #[proc_macro]
@@ -3004,27 +2862,15 @@
 #[proc_macro]
 pub fn impl_core_all_pntag(input: TokenStream) -> TokenStream {
     let i: Ident = syn::parse(input).unwrap();
-<<<<<<< HEAD
-    core_all_optical_attr(&i, "Tag", "tags", "TAG", |p| PyStr::new1(RsType::new(p)))
-=======
     core_all_meas_attr1(&i, "Tag", "tags", "TAG", PyStr::new1, false, true)
->>>>>>> 9f5e7ecf
 }
 
 #[proc_macro]
 pub fn impl_core_all_pntype(input: TokenStream) -> TokenStream {
     let i: Ident = syn::parse(input).unwrap();
 
-<<<<<<< HEAD
-    let opt_pytype = PyStr::new1(RsType::new(keyword_path("OpticalType")));
-    let tmp_pytype = PyLiteral::new1(["Time"], keyword_path("TemporalType"));
-
-    let inner_opt_pytype = PyOpt::new(opt_pytype);
-    let inner_tmp_pytype = PyOpt::new(tmp_pytype);
-=======
     let opt_pytype = PyStr::new1(keyword_path("OpticalType"));
     let tmp_pytype = PyBool::new1(keyword_path("TemporalType"));
->>>>>>> 9f5e7ecf
 
     let inner_opt_rstype = opt_pytype.as_rust_type();
     let inner_tmp_rstype = tmp_pytype.as_rust_type();
@@ -3072,11 +2918,6 @@
 #[proc_macro]
 pub fn impl_core_all_pnanalyte(input: TokenStream) -> TokenStream {
     let i: Ident = syn::parse(input).unwrap();
-<<<<<<< HEAD
-    core_all_optical_attr(&i, "Analyte", "analytes", "ANALYTE", |p| {
-        PyStr::new1(RsType::new(p))
-    })
-=======
     core_all_meas_attr1(
         &i,
         "Analyte",
@@ -3086,7 +2927,6 @@
         false,
         true,
     )
->>>>>>> 9f5e7ecf
 }
 
 fn core_all_optical_attr<F, T>(t: &Ident, kw: &str, name: &str, suffix: &str, f: F) -> TokenStream
@@ -3259,9 +3099,6 @@
         |n, _| quote!(self.0.#n = #n.into()),
     );
 
-<<<<<<< HEAD
-    let make_arg = |kw_name: &str, kw_sym: &str, pytype: PyType| {
-=======
     let make_arg_str = |kw_name: &str, kw_sym: &str, t: &str| {
         let kw_path = keyword_path(t);
         DocArg::new_ivar_rw_def(
@@ -3287,7 +3124,6 @@
             PyType::from(PyStr::new1(kw_path))
         };
 
->>>>>>> 9f5e7ecf
         DocArg::new_opt_ivar_rw(
             kw_name,
             pytype,
@@ -3298,36 +3134,11 @@
         )
     };
 
-<<<<<<< HEAD
-    let make_float_arg = |kw_name: &str, kw_sym: &str, t: &str| {
-        let path = keyword_path(t);
-        let pt = PyType::new_non_negative_float(path);
-        make_arg(kw_name, kw_sym, pt)
-    };
-    let percent_emitted = make_float_arg("percent_emitted", "P", "GatePercentEmitted");
-    let detector_voltage = make_float_arg("detector_voltage", "V", "GateDetectorVoltage");
-
-    let make_str_arg = |kw_name: &str, kw_sym: &str, t: &str| {
-        let path = keyword_path(t);
-        let pt = PyStr::new1(RsType::new(path)).into();
-        make_arg(kw_name, kw_sym, pt)
-    };
-    let filter = make_str_arg("filter", "F", "GateFilter");
-    let longname = make_str_arg("longname", "S", "GateLongname");
-    let detector_type = make_str_arg("detector_type", "T", "GateDetectorType");
-
-    let pt_shortname = PyType::new_shortname_inner(keyword_path("GateShortname"));
-    let shortname = make_arg("shortname", "N", pt_shortname);
-
-    let pt_range = PyDecimal::new1(RsType::new(keyword_path("GateRange"))).into();
-    let range = make_arg("range", "R", pt_range);
-=======
     let shortname = make_arg("shortname", "N", "GateShortname", false);
     let percent_emitted = make_arg("percent_emitted", "P", "GatePercentEmitted", true);
     // TODO isn't this a decimal?
     let range = make_arg("range", "R", "GateRange", true);
     let detector_voltage = make_arg("detector_voltage", "V", "GateDetectorVoltage", true);
->>>>>>> 9f5e7ecf
 
     let all_args = [
         scale,
